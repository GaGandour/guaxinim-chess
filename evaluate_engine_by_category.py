from typing import Literal

from puzzle.evaluate_engine import evaluate_engine_by_category


<<<<<<< HEAD
def evaluate_category(category: str, depth: int, algorithm: Literal["minimax", "abp", "abpi"] = "abpi", limit=None):
    print(f'\nEvaluating for depth = "{depth}" and algorithm = "{algorithm}"...')
    
    score, average_time = evaluate_engine_by_category(category, depth, algorithm=algorithm, limit=limit)

    print(f'Average time per move for category "{category}": {average_time} s')
    print(f'Score for category "{category}": {score*100}%')

=======
def evaluate_category(category: str, limit=None, depth=3):
    score, average_time = evaluate_engine_by_category(category, limit=limit, depth=depth)
>>>>>>> 6dde52f4

# for algorithm in ["minimax", "abp", "abpi"]:
#     evaluate_category("mateIn2", 1, algorithm=algorithm, limit=100)
#     evaluate_category("mateIn2", 2, algorithm=algorithm, limit=100)
#     evaluate_category("mateIn2", 3, algorithm=algorithm, limit=100)

# for algorithm in ["minimax", "abp", "abpi"]:
#     evaluate_category("mateIn3", 1, algorithm=algorithm, limit=100)
#     evaluate_category("mateIn3", 2, algorithm=algorithm, limit=100)
#     evaluate_category("mateIn3", 3, algorithm=algorithm, limit=100)

<<<<<<< HEAD
for algorithm in ["abpi"]:
    evaluate_category("middlegame", 1, algorithm=algorithm, limit=10)
    evaluate_category("middlegame", 2, algorithm=algorithm, limit=10)
    evaluate_category("middlegame", 3, algorithm=algorithm, limit=10)
    evaluate_category("middlegame", 4, algorithm=algorithm, limit=10)
    evaluate_category("middlegame", 5, algorithm=algorithm, limit=10)
=======
evaluate_category("mateIn2", limit=20, depth=5)
>>>>>>> 6dde52f4
<|MERGE_RESOLUTION|>--- conflicted
+++ resolved
@@ -3,7 +3,6 @@
 from puzzle.evaluate_engine import evaluate_engine_by_category
 
 
-<<<<<<< HEAD
 def evaluate_category(category: str, depth: int, algorithm: Literal["minimax", "abp", "abpi"] = "abpi", limit=None):
     print(f'\nEvaluating for depth = "{depth}" and algorithm = "{algorithm}"...')
     
@@ -12,10 +11,6 @@
     print(f'Average time per move for category "{category}": {average_time} s')
     print(f'Score for category "{category}": {score*100}%')
 
-=======
-def evaluate_category(category: str, limit=None, depth=3):
-    score, average_time = evaluate_engine_by_category(category, limit=limit, depth=depth)
->>>>>>> 6dde52f4
 
 # for algorithm in ["minimax", "abp", "abpi"]:
 #     evaluate_category("mateIn2", 1, algorithm=algorithm, limit=100)
@@ -27,13 +22,16 @@
 #     evaluate_category("mateIn3", 2, algorithm=algorithm, limit=100)
 #     evaluate_category("mateIn3", 3, algorithm=algorithm, limit=100)
 
-<<<<<<< HEAD
+# for algorithm in ["abpi"]:
+#     evaluate_category("middlegame", 1, algorithm=algorithm, limit=20)
+#     evaluate_category("middlegame", 2, algorithm=algorithm, limit=20)
+#     evaluate_category("middlegame", 3, algorithm=algorithm, limit=20)
+#     evaluate_category("middlegame", 4, algorithm=algorithm, limit=20)
+#     evaluate_category("middlegame", 5, algorithm=algorithm, limit=20)
+
 for algorithm in ["abpi"]:
-    evaluate_category("middlegame", 1, algorithm=algorithm, limit=10)
-    evaluate_category("middlegame", 2, algorithm=algorithm, limit=10)
-    evaluate_category("middlegame", 3, algorithm=algorithm, limit=10)
-    evaluate_category("middlegame", 4, algorithm=algorithm, limit=10)
-    evaluate_category("middlegame", 5, algorithm=algorithm, limit=10)
-=======
-evaluate_category("mateIn2", limit=20, depth=5)
->>>>>>> 6dde52f4
+    evaluate_category("endgame", 1, algorithm=algorithm, limit=20)
+    evaluate_category("endgame", 2, algorithm=algorithm, limit=20)
+    evaluate_category("endgame", 3, algorithm=algorithm, limit=20)
+    evaluate_category("endgame", 4, algorithm=algorithm, limit=20)
+    evaluate_category("endgame", 5, algorithm=algorithm, limit=20)