from typing import Literal
from time import time

from chess_game.chess_game import ChessEngine, ChessGameByFen
from puzzle.puzzle_parser.puzzle_parser import Puzzle

global_counter = 1


def debug():
    global global_counter
    print(global_counter)
    global_counter += 1


def engine_solves_puzzle(puzzle: Puzzle, engine: ChessEngine) -> bool:
    game = ChessGameByFen(puzzle.fen)
    moves = puzzle.moves
    num_moves = len(moves)
    assert num_moves % 2 == 0
    num_moves = num_moves // 2
    total_time = 0
    for i in range(num_moves):
        game.play(moves[2 * i])
        start = time()
        predicted_move = engine.best_move(game)
        total_time += time() - start
        if predicted_move != moves[2 * i + 1]:
            return False, total_time / (i + 1)
        game.play(predicted_move)
    return True, total_time / num_moves


<<<<<<< HEAD
def evaluate_engine_by_category(category: str, depth: int, algorithm: Literal["minimax", "abp", "abpi"] = "abpi", limit=None) -> float:
=======
def evaluate_engine_by_category(category: str, limit=None, depth=3) -> float:
>>>>>>> 6dde52f4
    file_name = "puzzle/puzzles/category_separated/" + category + ".csv"
    report_file_name = "puzzle/puzzles/category_reports/" + category + ".csv"
    total_count = 0
    correct_count = 0
    total_time = 0
    with open(file_name, "r") as f:
        for line in f:
<<<<<<< HEAD
            chess_engine = ChessEngine(depth = depth, algorithm=algorithm)
=======
            chess_engine = ChessEngine(depth=depth)
>>>>>>> 6dde52f4
            puzzle = Puzzle(line)

            success, average_time_per_move = engine_solves_puzzle(puzzle, chess_engine)
            if success:
                correct_count += 1
            else:
                with open(report_file_name, "a") as rf:
                    rf.write(f"{puzzle.puzzle_id}\n")
            total_time += average_time_per_move
            total_count += 1
            if limit:
                if total_count >= limit:
                    break

    score = correct_count / total_count
    average_time_per_move = total_time / total_count
    return score, average_time_per_move<|MERGE_RESOLUTION|>--- conflicted
+++ resolved
@@ -31,11 +31,7 @@
     return True, total_time / num_moves
 
 
-<<<<<<< HEAD
 def evaluate_engine_by_category(category: str, depth: int, algorithm: Literal["minimax", "abp", "abpi"] = "abpi", limit=None) -> float:
-=======
-def evaluate_engine_by_category(category: str, limit=None, depth=3) -> float:
->>>>>>> 6dde52f4
     file_name = "puzzle/puzzles/category_separated/" + category + ".csv"
     report_file_name = "puzzle/puzzles/category_reports/" + category + ".csv"
     total_count = 0
@@ -43,11 +39,7 @@
     total_time = 0
     with open(file_name, "r") as f:
         for line in f:
-<<<<<<< HEAD
             chess_engine = ChessEngine(depth = depth, algorithm=algorithm)
-=======
-            chess_engine = ChessEngine(depth=depth)
->>>>>>> 6dde52f4
             puzzle = Puzzle(line)
 
             success, average_time_per_move = engine_solves_puzzle(puzzle, chess_engine)
